from sympy import Symbol

<<<<<<< HEAD
from devito import Eq, Operator, Function, TimeFunction, SubDimension
from devito.logger import error
from examples.seismic import PointSource, Receiver, ABC, Clayton
=======
from devito import Eq, Operator, Function, TimeFunction, Inc, solve
from examples.seismic import PointSource, Receiver
>>>>>>> 82c6ca4b


def inner_ind(model):
    """
    Dimensions of the inner part of the domain without ABC layers
    """
    sub_dim =[]
    for dim in model.grid.dimensions:
        sub_dim += [SubDimension.middle(name=dim.name + '_in', parent=dim,
                                 thickness_left=model.nbpml, thickness_right=model.nbpml)]

    return tuple(sub_dim)

def laplacian(field, m, s, kernel):
    """
    Spacial discretization for the isotropic acoustic wave equation. For a 4th
    order in time formulation, the 4th order time derivative is replaced by a
    double laplacian:
    H = (laplacian + s**2/12 laplacian(1/m*laplacian))
    :param field: Symbolic TimeFunction object, solution to be computed
    :param m: square slowness
    :param s: symbol for the time-step
    :return: H
    """
    if kernel not in ['OT2', 'OT4']:
        raise ValueError("Unrecognized kernel")

    biharmonic = field.laplace2(1/m) if kernel == 'OT4' else 0
    return field.laplace + s**2/12 * biharmonic

def iso_stencil(field, kernel, model, s, **kwargs):
    """
    Stencil for the acoustic isotropic wave-equation:
    u.dt2 - H + damp*u.dt = 0
    :param field: Symbolic TimeFunction object, solution to be computed
    :param m: square slowness
    :param s: symbol for the time-step
    :param damp: ABC dampening field (Function)
    :param kwargs: forwad/backward wave equation (sign of u.dt will change accordingly
    as well as the updated time-step (u.forwad or u.backward)
    :return: Stencil for the wave-equation
    """

    # Creat a temporary symbol for H to avoid expensive sympy solve
    H = Symbol('H')
    # Define time sep to be updated
    next = field.forward if kwargs.get('forward', True) else field.backward
    # Define PDE
    eq = model.m * field.dt2 - H - kwargs.get('q', 0)
    # Solve the symbolic equation for the field to be updated
    eq_time = solve(eq, next)
    # Get the spacial FD
    lap = laplacian(field, model.m, s, kernel)
    # return the Stencil with H replaced by its symbolic expression
    inner = [(i, i_in) for i, i_in in zip(model.grid.dimensions, inner_ind(model))]
    return [Eq(next, eq_time.subs({H: lap})).subs(inner)]


def ForwardOperator(model, geometry, space_order=4,
                    save=False, kernel='OT2', **kwargs):
    """
    Constructor method for the forward modelling operator in an acoustic media

    :param model: :class:`Model` object containing the physical parameters
    :param source: :class:`PointData` object containing the source geometry
    :param receiver: :class:`PointData` object containing the acquisition geometry
    :param space_order: Space discretization order
    :param save: Saving flag, True saves all time steps, False only the three
    """

    # Create symbols for forward wavefield, source and receivers
    u = TimeFunction(name='u', grid=model.grid,
                     save=geometry.nt if save else None,
                     time_order=2, space_order=space_order)
    src = PointSource(name='src', grid=geometry.grid, time_range=geometry.time_axis,
                      npoint=geometry.nsrc)

    rec = Receiver(name='rec', grid=geometry.grid, time_range=geometry.time_axis,
                   npoint=geometry.nrec)

    s = model.grid.stepping_dim.spacing
    eqn = iso_stencil(u, kernel, model, s)

    # Construct expression to inject source values
<<<<<<< HEAD
    src_term = src.inject(field=u.forward, expr=src * s**2 / model.m,
                          offset=model.nbpml)

    # Create interpolation expression for receivers
    rec_term = rec.interpolate(expr=u, offset=model.nbpml)

    # BC = ABC(model, u)
    # eq_abc = BC.abc

    BC = Clayton(model, u, freesurface=True)
    eq_abc = BC.abc_clayton
=======
    src_term = src.inject(field=u.forward, expr=src * s**2 / m)

    # Create interpolation expression for receivers
    rec_term = rec.interpolate(expr=u)
>>>>>>> 82c6ca4b
    # Substitute spacing terms to reduce flops
    return Operator(eqn + eq_abc + src_term + rec_term, subs=model.spacing_map,
                    name='Forward', **kwargs)


def AdjointOperator(model, geometry, space_order=4,
                    kernel='OT2', **kwargs):
    """
    Constructor method for the adjoint modelling operator in an acoustic media

    :param model: :class:`Model` object containing the physical parameters
    :param source: :class:`PointData` object containing the source geometry
    :param receiver: :class:`PointData` object containing the acquisition geometry
    :param time_order: Time discretization order
    :param space_order: Space discretization order
    """

    v = TimeFunction(name='v', grid=model.grid, save=None,
                     time_order=2, space_order=space_order)
    srca = PointSource(name='srca', grid=model.grid, time_range=geometry.time_axis,
                       npoint=geometry.nsrc)
    rec = Receiver(name='rec', grid=model.grid, time_range=geometry.time_axis,
                   npoint=geometry.nrec)

    s = model.grid.stepping_dim.spacing
    eqn = iso_stencil(v, kernel, model, s, forward=False)

    # Construct expression to inject receiver values
<<<<<<< HEAD
    receivers = rec.inject(field=v.backward, expr=rec * s**2 / model.m,
                           offset=model.nbpml)
=======
    receivers = rec.inject(field=v.backward, expr=rec * s**2 / m)
>>>>>>> 82c6ca4b

    # Create interpolation expression for the adjoint-source
    source_a = srca.interpolate(expr=v)

    BC = ABC(model, v, forward=False)
    eq_abc = BC.abc

    # Substitute spacing terms to reduce flops
    return Operator(eqn + eq_abc + receivers + source_a, subs=model.spacing_map,
                    name='Adjoint', **kwargs)


def GradientOperator(model, geometry, space_order=4, save=True,
                     kernel='OT2', **kwargs):
    """
    Constructor method for the gradient operator in an acoustic media

    :param model: :class:`Model` object containing the physical parameters
    :param source: :class:`PointData` object containing the source geometry
    :param receiver: :class:`PointData` object containing the acquisition geometry
    :param time_order: Time discretization order
    :param space_order: Space discretization order
    """

    # Gradient symbol and wavefield symbols
    grad = Function(name='grad', grid=model.grid)
    u = TimeFunction(name='u', grid=model.grid, save=geometry.nt if save
                     else None, time_order=2, space_order=space_order)
    v = TimeFunction(name='v', grid=model.grid, save=None,
                     time_order=2, space_order=space_order)
    rec = Receiver(name='rec', grid=model.grid, time_range=geometry.time_axis,
                   npoint=geometry.nrec)

    s = model.grid.stepping_dim.spacing
    eqn = iso_stencil(v, kernel, model, s, forward=False)

    if kernel == 'OT2':
        gradient_update = Inc(grad, - u.dt2 * v)
    elif kernel == 'OT4':
<<<<<<< HEAD
        gradient_update = Eq(grad, grad - (u.dt2 +
                                           s**2 / 12.0 * u.laplace2(model.m**(-2))) * v)

    # Add expression for receiver injection
    receivers = rec.inject(field=v.backward, expr=rec * s**2 / model.m,
                           offset=model.nbpml)
    BC = ABC(model, v, forward=False)
    eq_abc = BC.abc
=======
        gradient_update = Inc(grad, - (u.dt2 + s**2 / 12.0 * u.laplace2(m**(-2))) * v)
    # Add expression for receiver injection
    receivers = rec.inject(field=v.backward, expr=rec * s**2 / m)

>>>>>>> 82c6ca4b
    # Substitute spacing terms to reduce flops
    return Operator(eqn + receivers + eq_abc + [gradient_update], subs=model.spacing_map,
                    name='Gradient', **kwargs)

<<<<<<< HEAD
def BornOperator(model, source, receiver, space_order=4,
=======

def BornOperator(model, geometry, space_order=4,
>>>>>>> 82c6ca4b
                 kernel='OT2', **kwargs):
    """
    Constructor method for the Linearized Born operator in an acoustic media

    :param model: :class:`Model` object containing the physical parameters
    :param source: :class:`PointData` object containing the source geometry
    :param receiver: :class:`PointData` object containing the acquisition geometry
    :param time_order: Time discretization order
    :param space_order: Space discretization order
    """

    # Create source and receiver symbols
    src = Receiver(name='src', grid=model.grid, time_range=geometry.time_axis,
                   npoint=geometry.nsrc)

    rec = Receiver(name='rec', grid=model.grid, time_range=geometry.time_axis,
                   npoint=geometry.nrec)

    # Create wavefields and a dm field
    u = TimeFunction(name="u", grid=model.grid, save=None,
                     time_order=2, space_order=space_order)
    U = TimeFunction(name="U", grid=model.grid, save=None,
                     time_order=2, space_order=space_order)
    dm = Function(name="dm", grid=model.grid, space_order=0)

    s = model.grid.stepping_dim.spacing
    eqn1 = iso_stencil(u, kernel, model, s)
    eqn2 = iso_stencil(U, kernel, model, s, q=-dm*u.dt2)

    # Add source term expression for u
<<<<<<< HEAD
    source = src.inject(field=u.forward, expr=src * s**2 / model.m,
                        offset=model.nbpml)
=======
    source = src.inject(field=u.forward, expr=src * s**2 / m)
>>>>>>> 82c6ca4b

    # Create receiver interpolation expression from U
    receivers = rec.interpolate(expr=U)

    eq_abc = ABC(model, u).abc
    eq_abcl = ABC(model, U).abc

    # Substitute spacing terms to reduce flops
    return Operator(eqn1 + eq_abc + source + eqn2 + eq_abcl + receivers, subs=model.spacing_map,
                    name='Born', **kwargs)<|MERGE_RESOLUTION|>--- conflicted
+++ resolved
@@ -1,13 +1,7 @@
 from sympy import Symbol
 
-<<<<<<< HEAD
-from devito import Eq, Operator, Function, TimeFunction, SubDimension
-from devito.logger import error
+from devito import Eq, Operator, Function, TimeFunction, SubDimension, Inc, solve
 from examples.seismic import PointSource, Receiver, ABC, Clayton
-=======
-from devito import Eq, Operator, Function, TimeFunction, Inc, solve
-from examples.seismic import PointSource, Receiver
->>>>>>> 82c6ca4b
 
 
 def inner_ind(model):
@@ -92,24 +86,17 @@
     eqn = iso_stencil(u, kernel, model, s)
 
     # Construct expression to inject source values
-<<<<<<< HEAD
-    src_term = src.inject(field=u.forward, expr=src * s**2 / model.m,
-                          offset=model.nbpml)
-
-    # Create interpolation expression for receivers
-    rec_term = rec.interpolate(expr=u, offset=model.nbpml)
-
-    # BC = ABC(model, u)
-    # eq_abc = BC.abc
-
-    BC = Clayton(model, u, freesurface=True)
-    eq_abc = BC.abc_clayton
-=======
-    src_term = src.inject(field=u.forward, expr=src * s**2 / m)
+    src_term = src.inject(field=u.forward, expr=src * s**2 / model.m)
 
     # Create interpolation expression for receivers
     rec_term = rec.interpolate(expr=u)
->>>>>>> 82c6ca4b
+
+    BC = ABC(model, u)
+    eq_abc = BC.abc
+
+    # BC = Clayton(model, u, freesurface=False)
+    # eq_abc = BC.abc_clayton
+
     # Substitute spacing terms to reduce flops
     return Operator(eqn + eq_abc + src_term + rec_term, subs=model.spacing_map,
                     name='Forward', **kwargs)
@@ -138,12 +125,7 @@
     eqn = iso_stencil(v, kernel, model, s, forward=False)
 
     # Construct expression to inject receiver values
-<<<<<<< HEAD
-    receivers = rec.inject(field=v.backward, expr=rec * s**2 / model.m,
-                           offset=model.nbpml)
-=======
     receivers = rec.inject(field=v.backward, expr=rec * s**2 / m)
->>>>>>> 82c6ca4b
 
     # Create interpolation expression for the adjoint-source
     source_a = srca.interpolate(expr=v)
@@ -183,31 +165,20 @@
     if kernel == 'OT2':
         gradient_update = Inc(grad, - u.dt2 * v)
     elif kernel == 'OT4':
-<<<<<<< HEAD
         gradient_update = Eq(grad, grad - (u.dt2 +
                                            s**2 / 12.0 * u.laplace2(model.m**(-2))) * v)
 
     # Add expression for receiver injection
-    receivers = rec.inject(field=v.backward, expr=rec * s**2 / model.m,
-                           offset=model.nbpml)
+    receivers = rec.inject(field=v.backward, expr=rec * s**2 / model.m)
     BC = ABC(model, v, forward=False)
     eq_abc = BC.abc
-=======
-        gradient_update = Inc(grad, - (u.dt2 + s**2 / 12.0 * u.laplace2(m**(-2))) * v)
-    # Add expression for receiver injection
-    receivers = rec.inject(field=v.backward, expr=rec * s**2 / m)
-
->>>>>>> 82c6ca4b
+
     # Substitute spacing terms to reduce flops
     return Operator(eqn + receivers + eq_abc + [gradient_update], subs=model.spacing_map,
                     name='Gradient', **kwargs)
 
-<<<<<<< HEAD
-def BornOperator(model, source, receiver, space_order=4,
-=======
 
 def BornOperator(model, geometry, space_order=4,
->>>>>>> 82c6ca4b
                  kernel='OT2', **kwargs):
     """
     Constructor method for the Linearized Born operator in an acoustic media
@@ -238,12 +209,7 @@
     eqn2 = iso_stencil(U, kernel, model, s, q=-dm*u.dt2)
 
     # Add source term expression for u
-<<<<<<< HEAD
-    source = src.inject(field=u.forward, expr=src * s**2 / model.m,
-                        offset=model.nbpml)
-=======
     source = src.inject(field=u.forward, expr=src * s**2 / m)
->>>>>>> 82c6ca4b
 
     # Create receiver interpolation expression from U
     receivers = rec.interpolate(expr=U)
